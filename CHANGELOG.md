# Changelog

All notable changes to this project will be documented in this file.

The format is based on [Keep a Changelog](http://keepachangelog.com/en/1.0.0/)
and this project adheres to [Semantic Versioning](http://semver.org/spec/v2.0.0.html).

## [Unreleased]

### Added
- Implement `FromStr` and `ToString` traits for public sodium types (#318)
<<<<<<< HEAD
- `RocksDB` is a default storage. Removed `LevelDB` as dependency. (#178) 
=======
- New events implementation based on tokio with the separated queues for network events and timeouts and different threads for the network and node code. (#300)

### Changed
- Field `events_pool_capacity` in `MemoryPoolConfig` replaced by the new `EventsPoolCapacity` configuration. (#300)
>>>>>>> 32842d72

### Fixed
- Fix the issue GH-197. Timeouts are ignored when the event pool is full. (#300)
- Fix network failure due to incorrect processing of the incoming buffer (#322)

## 0.2 - 2017-09-13

### Added
- Add `RockDB` support (#273)
- Add `TimeoutAdjusterConfig`, `Constant` and `Dynamic` timeout adjusters (#256)
- Add stream hashing and signing: `HashStream` and `SignStream` (#254)
- Add new typedefs `Height` and `ValidatorId` (#262)
- Fields of `BlockInfo` and `TxInfo` are now public (#283)
- Public export of `PROOF_MAP_KEY_SIZE` constant (#270)

### Changed
- `MapProof` variant fields are renamed: `left_hash` and `right_hash` to `left_node` and
  `right_node` (#286)
- `RequestBlock` is renamed to `BlockRequest` and `Block` is renamed to `BlockResponse` (#287)
- All request messages are renamed: `RequestFoo` to `FooRequest` (#287)
- Improve log formatting (#291 #294)
- Make panic message during command line arguments parsing cleaner (#257)

### Fixed
- Fix network discover failure due to incorrect processing of the incoming buffer (#299)
- Fix snapshot behavior for `MemoryDB` (#292)
- Dissalow generate-testnet with 0 nodes (#258)

## 0.1.1 - 2017-09-13

### Fixed
- Fix segfault when `LevelDBSnapshot` is destroyed after `LevelDB` (#285)
- Fix panic during `BlockResponse` message processing if the transaction pool is full (#264)
- Fix panic during deseralizaion of malformed messages (#278 #297)

## 0.1 - 2017-07-17

The first release of Exonum.<|MERGE_RESOLUTION|>--- conflicted
+++ resolved
@@ -9,14 +9,11 @@
 
 ### Added
 - Implement `FromStr` and `ToString` traits for public sodium types (#318)
-<<<<<<< HEAD
 - `RocksDB` is a default storage. Removed `LevelDB` as dependency. (#178) 
-=======
 - New events implementation based on tokio with the separated queues for network events and timeouts and different threads for the network and node code. (#300)
 
 ### Changed
 - Field `events_pool_capacity` in `MemoryPoolConfig` replaced by the new `EventsPoolCapacity` configuration. (#300)
->>>>>>> 32842d72
 
 ### Fixed
 - Fix the issue GH-197. Timeouts are ignored when the event pool is full. (#300)
