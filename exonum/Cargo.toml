--- conflicted
+++ resolved
@@ -16,10 +16,4 @@
 
 [dev-dependencies]
 tempdir = "0.3.4"
-<<<<<<< HEAD
-clap = {version="2.10.0", features=["unstable"]}
-clippy = "0.0.80"
-=======
-clippy = "0.0.80"
-rand = "0.3"
->>>>>>> 89950ae8
+clippy = "0.0.80"