[package]
name = "exonum"
version = "0.2.0"
authors = ["The Exonum Team <exonum@bitfury.com>"]
homepage = "https://exonum.com/"
repository = "https://github.com/exonum/exonum"
documentation = "https://docs.rs/exonum"
readme = "README.md"
license = "Apache-2.0"
keywords = ["database", "distributed", "blockchain", "framework", "exonum"]
categories = ["cryptography", "database-implementations"]
description = "An extensible framework for blockchain software projects."

[badges]
travis-ci = { repository = "exonum/exonum" }

[dependencies]
log = "0.3.8"
byteorder = "1.1.0"
hex = "0.2.0"
bit-vec = "0.4.4"
vec_map = "0.8.0"
rand = "0.3.15"
serde = "1.0.10"
serde_derive = "1.0.10"
serde_json = "1.0.2"
toml = "0.4.2"
clap = "2.25.0"
term = "0.4.6"
colored = "1.5.2"
env_logger = "0.4.3"
hyper = "0.10.13"
cookie = "0.10.1"
router = "0.5.1"
iron = "0.5.1"
headers = "0.1.0"
params = "0.6.0"
mount = "0.3.0"
atty = "0.2.2"
bytes = "0.4.0"
futures = "0.1.14"
tokio-core = "0.1.9"
tokio-io = "0.1.2"
tokio-retry = "0.1.0"
tokio-timer = "0.1.2"
<<<<<<< HEAD
os_info="0.3.0"

exonum_sodiumoxide = "0.0.14"
exonum_rocksdb = "0.7"
exonum_profiler = { path="../3rdparty/profiler", version = "0.1.2" }
exonum_flamer = {  path="../3rdparty/flamer", version = "0.1.6", optional = true }
=======
os_info = "0.3.0"

exonum_sodiumoxide = { version = "0.0.14" }
exonum_rocksdb = { version = "0.6.1", optional = true }
exonum_leveldb = { version = "0.9.1", optional = true }
exonum_profiler = { path = "../3rdparty/profiler", version = "0.1.2" }
exonum_flamer = { path = "../3rdparty/flamer", version = "0.1.6", optional = true }
>>>>>>> 16ae8421

[dev-dependencies]
pretty_assertions = "0.4.0"
tempdir = "0.3.5"

[features]
default = []
long_benchmarks = []
flame_profile = ["exonum_profiler/nomock", "exonum_flamer"]
metrics-log = []<|MERGE_RESOLUTION|>--- conflicted
+++ resolved
@@ -43,22 +43,12 @@
 tokio-io = "0.1.2"
 tokio-retry = "0.1.0"
 tokio-timer = "0.1.2"
-<<<<<<< HEAD
-os_info="0.3.0"
-
-exonum_sodiumoxide = "0.0.14"
-exonum_rocksdb = "0.7"
-exonum_profiler = { path="../3rdparty/profiler", version = "0.1.2" }
-exonum_flamer = {  path="../3rdparty/flamer", version = "0.1.6", optional = true }
-=======
 os_info = "0.3.0"
 
-exonum_sodiumoxide = { version = "0.0.14" }
-exonum_rocksdb = { version = "0.6.1", optional = true }
-exonum_leveldb = { version = "0.9.1", optional = true }
+exonum_rocksdb = "0.7"
+exonum_sodiumoxide = "0.0.14" 
 exonum_profiler = { path = "../3rdparty/profiler", version = "0.1.2" }
 exonum_flamer = { path = "../3rdparty/flamer", version = "0.1.6", optional = true }
->>>>>>> 16ae8421
 
 [dev-dependencies]
 pretty_assertions = "0.4.0"
