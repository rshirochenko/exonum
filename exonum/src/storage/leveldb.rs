--- conflicted
+++ resolved
@@ -1,4 +1,17 @@
-<<<<<<< HEAD
+use leveldb::database::Database as LevelDatabase;
+use leveldb::error::Error as LevelError;
+use leveldb::database::snapshots::Snapshot as LevelSnapshot;
+use leveldb::options::{Options, WriteOptions, ReadOptions};
+use leveldb::database::kv::KV;
+use leveldb::database::batch::Writebatch;
+use leveldb::batch::Batch;
+use leveldb::snapshots::Snapshots;
+use leveldb::database::iterator::{Iterable,
+                                  LevelDBIterator as LevelDBIteratorTrait,
+                                  Iterator as LevelIterator,
+                                  KeyIterator as LevelKeys,
+                                  ValueIterator as LevelValues};
+
 use std::fs;
 use std::io;
 use std::mem;
@@ -8,33 +21,6 @@
 use std::cell::RefCell;
 use std::collections::Bound::{Included, Unbounded};
 use std::collections::btree_map::Range;
-// use std::iter::Iterator;
-
-=======
->>>>>>> 5064a5b5
-use leveldb::database::Database as LevelDatabase;
-use leveldb::error::Error as LevelError;
-use leveldb::database::snapshots::Snapshot as LevelSnapshot;
-use leveldb::options::{Options, WriteOptions, ReadOptions};
-use leveldb::database::kv::KV;
-use leveldb::database::batch::Writebatch;
-use leveldb::batch::Batch;
-use leveldb::snapshots::Snapshots;
-<<<<<<< HEAD
-use leveldb::database::iterator::{Iterable, LevelDBIterator as LevelDBIteratorTrait};
-use leveldb::database::iterator::{Iterator as LevelIterator, KeyIterator as LevelKeys, ValueIterator as LevelValues};
-=======
-use leveldb::iterator::LevelDBIterator;
->>>>>>> 5064a5b5
-
-use std::fs;
-use std::io;
-use std::mem;
-use std::path::Path;
-use std::error;
-use std::sync::Arc;
-use std::cell::RefCell;
-use std::collections::Bound::{Included, Unbounded};
 use std::cmp::Ordering;
 
 use profiler;
@@ -163,20 +149,7 @@
     }
 
     fn find_key(&self, key: &[u8]) -> Result<Option<Vec<u8>>, Error> {
-<<<<<<< HEAD
         // TODO merge with the same function in memorydb
-        let out = {
-            let map = self.changes.borrow();
-            let mut it = map.range::<[u8], [u8]>(Included(key), Unbounded);
-            it.next().map(|x| x.0.to_vec())
-        };
-        if out.is_none() {
-            let it = self.snap.keys_iter(LEVELDB_READ_OPTIONS);
-            it.seek(key);
-            if it.valid() {
-                let key = it.key();
-                return Ok(Some(key.to_vec()));
-=======
         let map_changes = self.changes.borrow();
         let mut it_changes = map_changes.range::<[u8], [u8]>(Included(key), Unbounded);
         let mut it_snapshot = self.snap.keys_iter(LEVELDB_READ_OPTIONS).from(key);
@@ -185,7 +158,7 @@
         let least_put_key: Option<Vec<u8>> = it_changes.find(|entry| {
                 match *entry.1 {
                     Change::Delete => false,
-                    Change::Put(_) => true, 
+                    Change::Put(_) => true,
                 }
             })
             .map(|x| x.0.to_vec());
@@ -210,12 +183,11 @@
                         res = Some(snap_key_vec);
                         break;
                     }
-                } 
+                }
                 None => {
                     res = least_put_key;
                     break;
                 }
->>>>>>> 5064a5b5
             }
         }
         Ok(res)
