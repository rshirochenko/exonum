// Copyright 2019 The Exonum Team
//
// Licensed under the Apache License, Version 2.0 (the "License");
// you may not use this file except in compliance with the License.
// You may obtain a copy of the License at
//
//   http://www.apache.org/licenses/LICENSE-2.0
//
// Unless required by applicable law or agreed to in writing, software
// distributed under the License is distributed on an "AS IS" BASIS,
// WITHOUT WARRANTIES OR CONDITIONS OF ANY KIND, either express or implied.
// See the License for the specific language governing permissions and
// limitations under the License.

// Workaround for `failure` see https://github.com/rust-lang-nursery/failure/issues/223 and
// ECR-1771 for the details.
#![allow(bare_trait_objects)]

use byteorder::{ByteOrder, LittleEndian};
use bytes::BytesMut;
use snow::{Builder, HandshakeState, TransportState};

use std::fmt::{self, Error, Formatter};

use super::{handshake::HandshakeParams, resolver::SodiumResolver};
use crate::events::noise::{error::NoiseError, HEADER_LENGTH, MAX_MESSAGE_LENGTH, TAG_LENGTH};

// Maximum allowed handshake message length is 65535,
// therefore HANDSHAKE_HEADER_LENGTH cannot exceed 2.
pub const HANDSHAKE_HEADER_LENGTH: usize = 2;
pub const MAX_HANDSHAKE_MESSAGE_LENGTH: usize = 65535;
pub const MIN_HANDSHAKE_MESSAGE_LENGTH: usize = 32;

// We choose XK pattern since it provides mutual authentication,
// transmission of static public keys and requires pre-defined remote public
// key to establish connection.
// See: https://noiseprotocol.org/noise.html#interactive-patterns
static PARAMS: &str = "Noise_XK_25519_ChaChaPoly_SHA256";

/// Wrapper around noise handshake state to provide latter convenient interface.
pub struct NoiseWrapper {
    pub state: HandshakeState,
}

impl NoiseWrapper {
    pub fn initiator(params: &HandshakeParams) -> Self {
        if let Some(ref remote_key) = params.remote_key {
            let builder: Builder<'_> = Self::noise_builder()
                .local_private_key(params.secret_key.as_ref())
                .remote_public_key(remote_key.as_ref());
            let state = builder
                .build_initiator()
                .expect("Noise session initiator failed to initialize");
<<<<<<< HEAD
            return Self { state };
=======
            Self { state }
>>>>>>> a6e0bf66
        } else {
            panic!("Remote public key is not specified")
        }
    }

    pub fn responder(params: &HandshakeParams) -> Self {
        let builder: Builder<'_> = Self::noise_builder();

        let state = builder
            .local_private_key(params.secret_key.as_ref())
            .build_responder()
            .expect("Noise session responder failed to initialize");

        Self { state }
    }

    pub fn read_handshake_msg(&mut self, input: &[u8]) -> Result<Vec<u8>, NoiseError> {
        if input.len() < MIN_HANDSHAKE_MESSAGE_LENGTH || input.len() > MAX_MESSAGE_LENGTH {
            return Err(NoiseError::WrongMessageLength(input.len()));
        }

        let mut buf = vec![0_u8; MAX_MESSAGE_LENGTH];
        let len = self.state.read_message(input, &mut buf)?;
        buf.truncate(len);
        Ok(buf)
    }

    pub fn write_handshake_msg(&mut self, msg: &[u8]) -> Result<Vec<u8>, NoiseError> {
        let mut buf = vec![0_u8; MAX_MESSAGE_LENGTH];
        let len = self.state.write_message(msg, &mut buf)?;
        buf.truncate(len);
        Ok(buf)
    }

    pub fn into_transport_wrapper(self) -> Result<TransportWrapper, NoiseError> {
        // Transition into transport mode after handshake is finished.
        let state = self.state.into_transport_mode()?;
        Ok(TransportWrapper { state })
    }

    fn noise_builder<'a>() -> Builder<'a> {
        Builder::with_resolver(PARAMS.parse().unwrap(), Box::new(SodiumResolver::new()))
    }
}

impl fmt::Debug for NoiseWrapper {
<<<<<<< HEAD
    fn fmt(&self, f: &mut Formatter) -> Result<(), Error> {
=======
    fn fmt(&self, f: &mut Formatter<'_>) -> Result<(), Error> {
>>>>>>> a6e0bf66
        write!(
            f,
            "NoiseWrapper {{ handshake finished: {} }}",
            self.state.is_handshake_finished()
        )
    }
}

/// Wrapper around noise transport state to provide latter convenient interface.
pub struct TransportWrapper {
    pub state: TransportState,
}

impl TransportWrapper {
    /// Decrypts `msg` using Noise session.
    ///
    /// Decryption consists of the following steps:
    /// 1. Message splits to packets of length smaller or equal to 65_535 bytes.
    /// 2. Then each packet is decrypted by selected noise algorithm.
    /// 3. Append all decrypted packets to `decoded_message`.
    pub fn decrypt_msg(
        &mut self,
        len: usize,
        buf: &mut BytesMut,
    ) -> Result<BytesMut, failure::Error> {
        debug_assert!(len + HEADER_LENGTH <= buf.len());
        let data = buf.split_to(len + HEADER_LENGTH).to_vec();
        let data = &data[HEADER_LENGTH..];

        let len = decrypted_msg_len(data.len());
        let mut decrypted_message = vec![0; len];

        let mut read = vec![0_u8; MAX_MESSAGE_LENGTH];
        for (i, msg) in data.chunks(MAX_MESSAGE_LENGTH).enumerate() {
            let len = self.state.read_message(msg, &mut read)?;
            let start = i * (MAX_MESSAGE_LENGTH - TAG_LENGTH);
            let end = start + len;

            decrypted_message[start..end].copy_from_slice(&read[..len]);
        }

        Ok(BytesMut::from(decrypted_message))
    }

    /// Encrypts `msg` using Noise session
    ///
    /// Encryption consists of the following steps:
    /// 1. Message splits to packets of length smaller or equal to 65_535 bytes.
    /// 2. Then each packet is encrypted by selected noise algorithm.
    /// 3. Result message: first 4 bytes is message length(`len').
    /// 4. Append all encrypted packets in corresponding order.
    /// 5. Write result message to `buf`
    pub fn encrypt_msg(&mut self, msg: &[u8], buf: &mut BytesMut) -> Result<(), failure::Error> {
        //TODO: don't use additional allocations [ECR-2213]
        const CHUNK_LENGTH: usize = MAX_MESSAGE_LENGTH - TAG_LENGTH;
        let len = encrypted_msg_len(msg.len());
        let mut encrypted_message = vec![0; len + HEADER_LENGTH];
        LittleEndian::write_u32(&mut encrypted_message[..HEADER_LENGTH], len as u32);

        let mut written = vec![0_u8; MAX_MESSAGE_LENGTH];
        for (i, msg) in msg.chunks(CHUNK_LENGTH).enumerate() {
            let len = self.state.write_message(msg, &mut written)?;
            let start = HEADER_LENGTH + i * MAX_MESSAGE_LENGTH;
            let end = start + len;

            encrypted_message[start..end].copy_from_slice(&written[..len]);
        }

        buf.extend_from_slice(&encrypted_message);
        Ok(())
    }
}

// Each message consists of the payload and 16 bytes(`TAG_LENGTH`)
// of AEAD authentication data. Therefore to calculate an actual message
// length we need to subtract `TAG_LENGTH` multiplied by messages count
// from `data.len()`.
fn decrypted_msg_len(raw_message_len: usize) -> usize {
    raw_message_len - TAG_LENGTH * div_ceil(raw_message_len, MAX_MESSAGE_LENGTH)
}

// In case of encryption we need to add `TAG_LENGTH` multiplied by messages count to
// calculate actual message length.
fn encrypted_msg_len(raw_message_len: usize) -> usize {
    let tag_count = div_ceil(raw_message_len, MAX_MESSAGE_LENGTH - TAG_LENGTH);
    raw_message_len + TAG_LENGTH * tag_count
}

fn div_ceil(lhs: usize, rhs: usize) -> usize {
    match (lhs / rhs, lhs % rhs) {
        (d, r) if (r == 0) => d,
        (d, _) => d + 1,
    }
}

impl fmt::Debug for TransportWrapper {
<<<<<<< HEAD
    fn fmt(&self, f: &mut Formatter) -> Result<(), Error> {
=======
    fn fmt(&self, f: &mut Formatter<'_>) -> Result<(), Error> {
>>>>>>> a6e0bf66
        write!(
            f,
            "TransportWrapper {{ is initiator: {} }}",
            self.state.is_initiator()
        )
    }
}<|MERGE_RESOLUTION|>--- conflicted
+++ resolved
@@ -51,11 +51,7 @@
             let state = builder
                 .build_initiator()
                 .expect("Noise session initiator failed to initialize");
-<<<<<<< HEAD
-            return Self { state };
-=======
             Self { state }
->>>>>>> a6e0bf66
         } else {
             panic!("Remote public key is not specified")
         }
@@ -102,11 +98,7 @@
 }
 
 impl fmt::Debug for NoiseWrapper {
-<<<<<<< HEAD
-    fn fmt(&self, f: &mut Formatter) -> Result<(), Error> {
-=======
     fn fmt(&self, f: &mut Formatter<'_>) -> Result<(), Error> {
->>>>>>> a6e0bf66
         write!(
             f,
             "NoiseWrapper {{ handshake finished: {} }}",
@@ -203,11 +195,7 @@
 }
 
 impl fmt::Debug for TransportWrapper {
-<<<<<<< HEAD
-    fn fmt(&self, f: &mut Formatter) -> Result<(), Error> {
-=======
     fn fmt(&self, f: &mut Formatter<'_>) -> Result<(), Error> {
->>>>>>> a6e0bf66
         write!(
             f,
             "TransportWrapper {{ is initiator: {} }}",
