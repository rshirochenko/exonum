--- conflicted
+++ resolved
@@ -74,19 +74,11 @@
             return;
         }
 
-<<<<<<< HEAD
-        let view = self.blockchain.view();
+        let snapshot = self.blockchain.snapshot();
         // Check that transactions are not committed yet
         for hash in msg.transactions() {
-            if Schema::new(&view).transactions().get(hash).unwrap().is_some() {
+            if Schema::new(&snapshot).transactions().contains(hash) {
                 error!("Received propose with already committed transaction, msg={:?}",
-=======
-        let snapshot = self.blockchain.snapshot();
-        // Check that transactions are not commited yet
-        for hash in msg.transactions() {
-            if Schema::new(&snapshot).transactions().contains(hash) {
-                error!("Received propose with already commited transaction, msg={:?}",
->>>>>>> 137d0b20
                        msg);
                 return;
             }
