/// `encoding_struct!` implement structure that could be saved in blockchain.
///
/// Storage value unlike message, could be mapped on buffers without any checks.
/// For now it's required to set `encoding_struct` fixed part size as `const SIZE`.
///
/// For each field, it's required to set exact position in `encoding_struct`.
/// # Usage Example:
/// ```
/// #[macro_use] extern crate exonum;
/// # extern crate serde;
/// # extern crate serde_json;
///
/// encoding_struct! {
///     struct SaveTwoInteger {
///         const SIZE = 16;
///
///         field first: u64 [0 => 8]
///         field second: u64 [8 => 16]
///     }
/// }
/// # fn main() {
///     let first = 1u64;
///     let second = 2u64;
///     let s = SaveTwoInteger::new(first, second);
///     println!("Debug structure = {:?}", s);
/// # }
/// ```
///
/// For additional reference about data layout see also
/// *[ `encoding` documentation](./encoding/index.html).*
///
/// `encoding_struct!` internaly use `ident_count!`, be sure to add this macro to namespace.
#[macro_export]
macro_rules! encoding_struct {
    (
    $(#[$attr:meta])*
    struct $name:ident {
        const SIZE = $body:expr;

        $(
        $(#[$field_attr:meta])*
        field $field_name:ident : $field_type:ty [$from:expr => $to:expr]
        )*
    }) => (
        #[derive(Clone, PartialEq)]
        $(#[$attr])*
        pub struct $name {
            raw: Vec<u8>
        }

        // Reimplement `Field` for `encoding_struct!`
        // to write fields in place of another structure
        impl<'a> $crate::encoding::Field<'a> for $name {
            unsafe fn read(buffer: &'a [u8],
                            from: $crate::encoding::Offset,
                            to: $crate::encoding::Offset) -> Self {
                let vec: Vec<u8> = $crate::encoding::Field::read(buffer, from, to);
                $crate::storage::StorageValue::from_bytes(::std::borrow::Cow::Owned(vec))
            }

            fn write(&self,
                            buffer: &mut Vec<u8>,
                            from: $crate::encoding::Offset,
                            to: $crate::encoding::Offset) {
                $crate::encoding::Field::write(&self.raw, buffer, from, to);
            }

            #[allow(unused_variables)]
            fn check(buffer: &'a [u8],
                        from_st_val: $crate::encoding::CheckedOffset,
                        to_st_val: $crate::encoding::CheckedOffset,
                        latest_segment: $crate::encoding::CheckedOffset)
                -> $crate::encoding::Result
            {
                let latest_segment_origin = <&[u8] as $crate::encoding::Field>::check(buffer, from_st_val, to_st_val, latest_segment)?;
                let vec: &[u8] = unsafe{ $crate::encoding::Field::read(buffer,
                                                                        from_st_val.unchecked_offset(),
                                                                        to_st_val.unchecked_offset())};
                let latest_segment: $crate::encoding::CheckedOffset =
                    ($body as $crate::encoding::Offset).into();
                $(
                let latest_segment = <$field_type as $crate::encoding::Field>::check(&vec,
                                                                        $from.into(),
                                                                        $to.into(),
                                                                        latest_segment)?;
                )*
                Ok(latest_segment_origin)
            }

            fn field_size() -> $crate::encoding::Offset {
                // We write `encoding_struct` as regular buffer,
                // so real `field_size` is 8.
                // TODO: maybe we should write it as sub structure in place?
                // We could get benefit from it: we limit indirection
                // in deserializing sub fields, by only one calculation.

                // $body as $crate::encoding::Offset

                8 as $crate::encoding::Offset
            }
        }

        impl $crate::storage::StorageValue for $name {
            fn into_bytes(self) -> Vec<u8> {
                self.raw
            }

            fn from_bytes(v: ::std::borrow::Cow<[u8]>) -> Self {
                $name {
                    raw: v.into_owned()
                }
            }

            fn hash(&self) -> $crate::crypto::Hash {
                $name::hash(self)
            }
        }

        // TODO extract some fields like hash and from_raw into trait
        impl $name {
            #[cfg_attr(feature="cargo-clippy", allow(too_many_arguments))]
            #[allow(unused_imports, unused_mut)]
            /// Create `$name`.
            pub fn new($($field_name: $field_type,)*) -> $name {
<<<<<<< HEAD
=======
                use $crate::encoding::Field;
                check_bounds!($body, $($field_name : $field_type [$from => $to],)*);
>>>>>>> 11beca9a
                let mut buf = vec![0; $body];
                $($crate::encoding::Field::write(&$field_name, &mut buf, $from, $to);)*
                $name { raw: buf }
            }

            pub fn hash(&self) -> $crate::crypto::Hash {
                $crate::crypto::hash(self.raw.as_ref())
            }

            $(
            $(#[$field_attr])*
            pub fn $field_name(&self) -> $field_type {
                use $crate::encoding::Field;
                unsafe {
                    Field::read(&self.raw, $from, $to)
                }
            })*
        }

        impl ::std::fmt::Debug for $name {
            fn fmt(&self, fmt: &mut ::std::fmt::Formatter)
                -> Result<(), ::std::fmt::Error> {
                fmt.debug_struct(stringify!($name))
                 $(.field(stringify!($field_name), &self.$field_name()))*
                   .finish()
            }
        }

        impl $crate::encoding::serialize::json::ExonumJson for $name {
            #[allow(unused_variables)]
            fn deserialize_field<B> (value: &$crate::encoding::serialize::json::reexport::Value,
                                        buffer: & mut B,
                                        from: $crate::encoding::Offset,
                                        _to: $crate::encoding::Offset )
                -> Result<(), Box<::std::error::Error>>
                where B: $crate::encoding::serialize::WriteBufferWrapper
            {
                let obj = value.as_object().ok_or("Can't cast json as object.")?;
                $(
                let val = obj.get(stringify!($field_name)).ok_or("Can't get object from json.")?;

                <$field_type as $crate::encoding::serialize::json::ExonumJson>::deserialize_field(val, buffer,
                                                                from + $from, from + $to )?;

                )*
                Ok(())
            }

<<<<<<< HEAD
=======
            #[allow(unused_mut)]
>>>>>>> 11beca9a
            fn serialize_field(&self)
                -> Result<$crate::encoding::serialize::json::reexport::Value,
                          Box<::std::error::Error>>
            {
                use $crate::encoding::serialize::json::reexport::Value;
                let mut map = $crate::encoding::serialize::json::reexport::Map::new();
                $(
                    map.insert(stringify!($field_name).to_string(),
                        self.$field_name().serialize_field()?);
                )*
                Ok(Value::Object(map))
            }
        }
        impl $crate::encoding::serialize::json::ExonumJsonDeserialize for $name {
            fn deserialize(value: &$crate::encoding::serialize::json::reexport::Value) -> Result<Self, Box<::std::error::Error>> {
                let to = $body as $crate::encoding::Offset;
                let from = 0;
                use $crate::encoding::serialize::json::ExonumJson;

                let mut buf = vec![0; $body];
                <Self as ExonumJson>::deserialize_field(value, &mut buf, from, to)?;
                Ok($name { raw: buf })
            }
        }

        // TODO: Rewrite Deserialize and Serialize implementation
        impl<'de> $crate::encoding::serialize::reexport::Deserialize<'de> for $name {
            fn deserialize<D>(deserializer: D) -> Result<Self, D::Error>
                where D: $crate::encoding::serialize::reexport::Deserializer<'de>
            {
                use $crate::encoding::serialize::json::reexport::Value;
                use $crate::encoding::serialize::reexport::{DeError, Deserialize};
                let value = <Value as Deserialize>::deserialize(deserializer)?;
                <Self as $crate::encoding::serialize::json::ExonumJsonDeserialize>::deserialize(&value)
                .map_err(|_| D::Error::custom("Can not deserialize value."))
            }
        }

        impl $crate::encoding::serialize::reexport::Serialize for $name {
            fn serialize<S>(&self, serializer: S) -> Result<S::Ok, S::Error>
                where S: $crate::encoding::serialize::reexport::Serializer
            {
                use $crate::encoding::serialize::reexport::SerError;
                use $crate::encoding::serialize::json::ExonumJson;
                self.serialize_field()
                    .map_err(|_| S::Error::custom(
                                concat!("Can not serialize structure: ", stringify!($name))))?
                    .serialize(serializer)
            }
        }
    )
}

/// This macro checks bounds of fields for structs with custom layout.
#[macro_export]
macro_rules! check_bounds {
    (@deep $size:expr, $prev_to:expr,
     $field_name:ident : $field_type:ty [$field_from:expr => $field_to:expr],
     $($next_name:ident : $next_type:ty [$next_from:expr => $next_to:expr],)+
     ) => {
        debug_assert_eq!($prev_to, $field_from);
        debug_assert_eq!($field_to - $field_from, <$field_type as Field>::field_size());
        check_bounds!(@deep $size, $field_to, $($next_name : $next_type [$next_from => $next_to],)+);
    };
    (@deep $size:expr, $prev_to:expr,
     $last_name:ident : $last_type:ty [$last_from:expr => $last_to:expr],
     ) => {
        debug_assert_eq!($prev_to, $last_from);
        debug_assert_eq!($last_to, $size);
        debug_assert_eq!($last_to - $last_from, <$last_type as Field>::field_size());
    };
    ($size:expr,
     $first_name:ident : $first_type:ty [$first_from:expr => $first_to:expr],
     ) => {{
        use $crate::encoding::Field;
        debug_assert_eq!($first_from, 0);
        debug_assert_eq!($first_to, $size);
        debug_assert_eq!($first_to - $first_from, <$first_type as Field>::field_size());
    }};
    ($size:expr,
     $first_name:ident : $first_type:ty [$first_from:expr => $first_to:expr],
     $($next_name:ident : $next_type:ty [$next_from:expr => $next_to:expr],)+
     ) => {{
        use $crate::encoding::Field;
        debug_assert_eq!($first_from, 0);
        debug_assert_eq!($first_to - $first_from, <$first_type as Field>::field_size());
        check_bounds!(@deep $size, $first_to, $($next_name : $next_type [$next_from => $next_to],)+);
    }};
    ($size:expr,) => {{
        debug_assert_eq!($size, 0);
    }};
}<|MERGE_RESOLUTION|>--- conflicted
+++ resolved
@@ -122,11 +122,8 @@
             #[allow(unused_imports, unused_mut)]
             /// Create `$name`.
             pub fn new($($field_name: $field_type,)*) -> $name {
-<<<<<<< HEAD
-=======
-                use $crate::encoding::Field;
+
                 check_bounds!($body, $($field_name : $field_type [$from => $to],)*);
->>>>>>> 11beca9a
                 let mut buf = vec![0; $body];
                 $($crate::encoding::Field::write(&$field_name, &mut buf, $from, $to);)*
                 $name { raw: buf }
@@ -175,10 +172,8 @@
                 Ok(())
             }
 
-<<<<<<< HEAD
-=======
+
             #[allow(unused_mut)]
->>>>>>> 11beca9a
             fn serialize_field(&self)
                 -> Result<$crate::encoding::serialize::json::reexport::Value,
                           Box<::std::error::Error>>
