--- conflicted
+++ resolved
@@ -1,12 +1,12 @@
 //! # Introduction
-//! This module defines the `exonum` services interfaces. Like smart contracts in some other 
+//! This module defines the `exonum` services interfaces. Like smart contracts in some other
 //! blockchain platforms, Exonum services encapsulate business logic of the blockchain application.
 //!
 //! To create your own service you need to define following things:
-//!  - Define your own information schema. 
-//!  - Create one or more types of messages using a macro `message!` and implement 
+//!  - Define your own information schema.
+//!  - Create one or more types of messages using a macro `message!` and implement
 //!    `Transaction` trait for them.
-//!  - Create data structure that implements `Service` trait. 
+//!  - Create data structure that implements `Service` trait.
 //!  - Optionally you can write api handlers.
 //!
 
@@ -20,11 +20,7 @@
 use encoding::Error as MessageError;
 use node::{Node, State, NodeChannel, TxSender};
 use node::state::ValidatorState;
-<<<<<<< HEAD
-use blockchain::{StoredConfiguration, ConsensusConfig, Blockchain};
-=======
 use blockchain::{ConsensusConfig, Blockchain};
->>>>>>> 70ec145e
 
 /// A trait that describes transaction processing rules for the given message type.
 pub trait Transaction: Message + 'static {
@@ -33,7 +29,7 @@
     ///
     /// *This method should not use external data, that is, it must be a pure function.*
     fn verify(&self) -> bool;
-    /// Defines the rules for executing transactions, during which the state of 
+    /// Defines the rules for executing transactions, during which the state of
     /// `View` can be changed.
     fn execute(&self, view: &View) -> Result<(), StorageError>;
     /// Returns transaction representation in `JSON`.
@@ -42,7 +38,7 @@
     }
 }
 
-/// The main extension point for the `Exonum` framework. Like smart contracts in some other 
+/// The main extension point for the `Exonum` framework. Like smart contracts in some other
 /// blockchain platforms, `Exonum` services encapsulate business logic of the blockchain application.
 #[allow(unused_variables, unused_mut)]
 pub trait Service: Send + Sync + 'static {
@@ -67,20 +63,17 @@
     /// Tries to create `Transaction` object from the given raw message.
     fn tx_from_raw(&self, raw: RawTransaction) -> Result<Box<Transaction>, MessageError>;
 
-    /// Handles genesis block creation event. 
-    /// By this method you can initialize information schema of service 
+    /// Handles genesis block creation event.
+    /// By this method you can initialize information schema of service
     /// and generates initial service configuration.
     fn handle_genesis_block(&self, view: &View) -> Result<Value, StorageError> {
         Ok(Value::Null)
     }
 
-<<<<<<< HEAD
     /// Handles commit event. This handler is invoked for each service after commit of the block.
-    /// For example service can create some transaction if the specific condition occurred. 
+    /// For example service can create some transaction if the specific condition occurred.
     ///
     /// *Try not to perform long operations here*.
-=======
->>>>>>> 70ec145e
     fn handle_commit(&self, context: &mut ServiceContext) -> Result<(), StorageError> {
         Ok(())
     }
@@ -89,18 +82,14 @@
     fn public_api_handler(&self, context: &ApiContext) -> Option<Box<Handler>> {
         None
     }
-<<<<<<< HEAD
-
-    /// Returns api handler for maintainers. 
-=======
+
     /// Returns api handler for maintainers.
->>>>>>> 70ec145e
     fn private_api_handler(&self, context: &ApiContext) -> Option<Box<Handler>> {
         None
     }
 }
 
-/// The current node state on which the blockchain is running, or in other words 
+/// The current node state on which the blockchain is running, or in other words
 /// execution context.
 #[derive(Debug)]
 pub struct ServiceContext<'a, 'b> {
@@ -110,10 +99,7 @@
 }
 
 impl<'a, 'b> ServiceContext<'a, 'b> {
-<<<<<<< HEAD
     #[doc(hidden)]
-=======
->>>>>>> 70ec145e
     pub fn new(state: &'a mut State, view: &'b View) -> ServiceContext<'a, 'b> {
         ServiceContext {
             state: state,
@@ -122,14 +108,14 @@
         }
     }
 
-    /// If the current node is validator returns its state. 
+    /// If the current node is validator returns its state.
     /// For other nodes return `None`.
     pub fn validator_state(&self) -> &Option<ValidatorState> {
         self.state.validator_state()
     }
 
     /// Returns the current database snapshot.
-    /// You can write your changes to storage, but be very careful. 
+    /// You can write your changes to storage, but be very careful.
     /// Use the write only for caching and never change tables that affect to `state_hash`!
     pub fn view(&self) -> &View {
         self.view
@@ -160,39 +146,19 @@
         self.state.secret_key()
     }
 
-<<<<<<< HEAD
     /// Returns the actual blockchain global configuration.
-    pub fn actual_config(&self) -> &StoredConfiguration {
-        self.state.config()
-    }
-
-    /// Returns the consensus parameters
-    pub fn consensus_config(&self) -> &ConsensusConfig {
-        self.state.consensus_config()
-    }
-
-    /// Returns service specific global variables as json value.
-    pub fn service_config(&self, service: &Service) -> &Value {
-        let name = service.service_name();
-        self.state
-            .services_config()
-            .get(name)
-            .unwrap()
-    }
-
-    /// Adds transaction to the queue.
-    /// After the services handle commit event these transactions will be broadcast by node.
-=======
     pub fn actual_consensus_config(&self) -> &ConsensusConfig {
         self.state.consensus_config()
     }
 
+    /// Returns service specific global variables as json value.
     pub fn actual_service_config(&self, service: &Service) -> &Value {
         let name = service.service_name();
         self.state.services_config().get(name).unwrap()
     }
 
->>>>>>> 70ec145e
+    /// Adds transaction to the queue.
+    /// After the services handle commit event these transactions will be broadcast by node.
     pub fn add_transaction<T: Transaction>(&mut self, tx: T) {
         assert!(tx.verify());
         self.txs.push(Box::new(tx));
@@ -234,12 +200,8 @@
     pub fn node_channel(&self) -> &TxSender<NodeChannel> {
         &self.node_channel
     }
-<<<<<<< HEAD
-    
+
     /// Returns the public key of current node.
-=======
-
->>>>>>> 70ec145e
     pub fn public_key(&self) -> &PublicKey {
         &self.public_key
     }
