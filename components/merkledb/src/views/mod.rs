--- conflicted
+++ resolved
@@ -104,8 +104,6 @@
 ///
 /// # Example
 ///
-/// # Example
-///
 /// ```
 /// use exonum_merkledb::{access::{Access, RawAccessMut}, ListIndex, MapIndex};
 ///
@@ -126,80 +124,7 @@
 /// ```
 pub trait RawAccessMut: RawAccess {}
 
-<<<<<<< HEAD
-    /// Creates a new index from provided `address`.
-    pub fn from_address<I: Into<IndexAddress>>(address: I, index_access: T) -> Self {
-        Self {
-            index_access,
-            address: address.into(),
-            index_type: IndexType::default(),
-        }
-    }
-
-    /// Provides first part of the index address.
-    pub fn index_name<S: Into<String>>(self, index_name: S) -> Self {
-        let address = self.address.append_name(index_name.into());
-        Self {
-            index_access: self.index_access,
-            address,
-            index_type: self.index_type,
-        }
-    }
-
-    /// Provides `family_id` for the index address.
-    pub fn family_id<I>(self, family_id: &I) -> Self
-    where
-        I: BinaryKey + ?Sized,
-    {
-        let address = self.address.append_bytes(family_id);
-        Self {
-            index_access: self.index_access,
-            address,
-            index_type: self.index_type,
-        }
-    }
-
-    /// Sets the type of the given index.
-    pub fn index_type(self, index_type: IndexType) -> Self {
-        Self {
-            index_access: self.index_access,
-            address: self.address,
-            index_type,
-        }
-    }
-
-    fn create_state<V>(self) -> (View<T>, IndexState<T, V>)
-    where
-        V: BinaryAttribute + Default + Copy,
-    {
-        // TODO Think about stricter restrictions for index names. [ECR-2834]
-        assert_valid_name(&self.address.name);
-
-        let (index_address, index_state) =
-            metadata::index_metadata(self.index_access.clone(), &self.address, self.index_type);
-
-        let index_view = View::new(self.index_access, index_address);
-
-        (index_view, index_state)
-    }
-
-    /// Returns index based on specified `view` and `address`.
-    /// Allowable characters in index name: ASCII characters,
-    /// digits, underscores and dashes.
-    ///
-    /// # Panics
-    ///
-    /// - If index name is empty or invalid.
-    /// - If index metadata doesn't match expected.
-    pub fn build<V>(self) -> (View<T>, IndexState<T, V>)
-    where
-        V: BinaryAttribute + Default + Copy,
-    {
-        self.create_state()
-    }
-=======
 impl<'a, T> RawAccessMut for T where T: RawAccess<Changes = ChangesMut<'a>> {}
->>>>>>> a6e0bf66
 
 /// Converts index access to a readonly presentation. The conversion operation is cheap.
 pub trait AsReadonly: RawAccess {
@@ -210,29 +135,6 @@
     fn as_readonly(&self) -> Self::Readonly;
 }
 
-<<<<<<< HEAD
-/// A function that validates an index name.
-pub fn is_valid_name<S: AsRef<str>>(name: S) -> bool {
-    name.as_ref().as_bytes().iter().all(|c| match *c {
-        48..=57 | 65..=90 | 97..=122 | 95 | 45 | 46 => true,
-        _ => false,
-    })
-}
-
-/// Calls the `is_valid_name` function with the given name and panics if it returns `false`.
-fn assert_valid_name<S: AsRef<str>>(name: S) {
-    if name.as_ref().is_empty() {
-        panic!("Index name must not be empty")
-    }
-
-    if !is_valid_name(name) {
-        panic!("Wrong characters using in name. Use: a-zA-Z0-9 and _");
-    }
-}
-
-#[derive(Debug, Clone, Eq, PartialEq, Hash, Default)]
-=======
->>>>>>> a6e0bf66
 /// Represents address of the index in the database.
 ///
 /// # Examples
