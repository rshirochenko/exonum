// Copyright 2019 The Exonum Team
//
// Licensed under the Apache License, Version 2.0 (the "License");
// you may not use this file except in compliance with the License.
// You may obtain a copy of the License at
//
//   http://www.apache.org/licenses/LICENSE-2.0
//
// Unless required by applicable law or agreed to in writing, software
// distributed under the License is distributed on an "AS IS" BASIS,
// WITHOUT WARRANTIES OR CONDITIONS OF ANY KIND, either express or implied.
// See the License for the specific language governing permissions and
// limitations under the License.

//! This crate provides macros for deriving some useful methods and traits for the exonum services.

#![recursion_limit = "128"]
#![deny(unsafe_code, bare_trait_objects)]
#![warn(missing_docs, missing_debug_implementations)]

extern crate proc_macro;

mod db_traits;
mod execution_error;
mod exonum_interface;
mod service_dispatcher;
mod service_factory;

use darling::FromMeta;
use proc_macro::TokenStream;
<<<<<<< HEAD
use quote::quote;
use syn::{Attribute, Meta, MetaList, MetaNameValue, NestedMeta};

// Exonum derive attribute names, used as
// `#[exonum( [ ATTRIBUTE_NAME = ATTRIBUTE_VALUE or ATTRIBUTE_NAME ],* )]`
const CRATE_PATH_ATTRIBUTE: &str = "crate";
const PB_CONVERT_ATTRIBUTE: &str = "pb";
const SERDE_PB_CONVERT_ATTRIBUTE: &str = "serde_pb_convert";
=======
use quote::ToTokens;
use syn::{Attribute, NestedMeta};
>>>>>>> a6e0bf66

/// Derive `BinaryValue` trait.
/// Target type must implement `ProtobufConvert` trait.
///
/// # Example
/// ```ignore
/// #[derive(Clone, Debug, BinaryValue)]
/// #[protobuf_convert(source = "proto::Wallet")]
/// pub struct Wallet {
///     /// `PublicKey` of the wallet.
///     pub pub_key: PublicKey,
///     /// Current balance of the wallet.
///     pub balance: u64,
/// }
///
/// let wallet = Wallet::new();
/// let bytes = wallet.to_bytes();
/// ```
#[proc_macro_derive(BinaryValue)]
pub fn binary_value(input: TokenStream) -> TokenStream {
    db_traits::impl_binary_value(input)
}

/// Derive `ObjectHash` trait.
/// Target type must implement `BinaryValue` trait.
///
/// # Example
/// ```ignore
/// #[protobuf_convert(source = "proto::Wallet")]
/// #[derive(Clone, Debug, ProtobufConvert, BinaryValue, ObjectHash)]
/// pub struct Wallet {
///     /// `PublicKey` of the wallet.
///     pub pub_key: PublicKey,
///     /// Current balance of the wallet.
///     pub balance: u64,
/// }
///
/// let wallet = Wallet::new();
/// let hash = wallet.object_hash();
/// ```
#[proc_macro_derive(ObjectHash)]
pub fn object_hash(input: TokenStream) -> TokenStream {
    db_traits::impl_object_hash(input)
}

/// Derive `ServiceDispatcher` trait.
///
/// # Attributes:
///
/// ## Required
///
/// * `#[service_dispatcher(implements(""path_1", "path_2""))]`
///
/// Path list to the interfaces which have been implemented by the service.
///
/// ## Optional
///
/// * `#[service_dispatcher(crate = "path")]`
///
/// Prefix of the `exonum` crate has two main values - "crate" or "exonum". The default value is "exonum".
#[proc_macro_derive(ServiceDispatcher, attributes(service_dispatcher))]
pub fn service_dispatcher(input: TokenStream) -> TokenStream {
    service_dispatcher::impl_service_dispatcher(input)
}

/// Derive `ServiceFactory` and `ServiceDispatcher` traits.
///
/// # Attributes:
///
/// ## Required
///
/// * `#[service_factory(proto_sources = "path")]`
///
/// Path to the module that was generated by the `exonum_build::protobuf_generate`
/// and contains the original Protobuf source files of the service.
///
/// * `#[service_factory(implements("path_1", "path_2"))]`
///
/// Path list to the interfaces which have been implemented by the service.
///
/// ## Optional
///
/// * `#[service_factory(crate = "path")]`
///
/// Prefix of the `exonum` crate has two main values - "crate" or "exonum". The default value is "exonum".
///
/// * `#[service_factory(artifact_name = "string")]`
///
/// Override artifact name, by default it uses crate name.
///
/// * `#[service_factory(artifact_version = "string")]`
///
/// Override artifact version, by default it uses crate version.
///
/// * `#[service_factory(with_constructor = "path")]`
///
/// Override service constructor by the custom function with the following signature:
///
/// `Fn(&ServiceFactoryImpl) -> Box<dyn Service>`.
///
/// * `#[service_factory(service_name = "string")]`
///
/// Use the specified service name for the ServiceDispatcher derivation instead of the struct name.
#[proc_macro_derive(ServiceFactory, attributes(service_factory))]
pub fn service_factory(input: TokenStream) -> TokenStream {
    service_factory::impl_service_factory(input)
}

<<<<<<< HEAD
/// Exonum types should be imported with `crate::` prefix if inside crate
/// or with `exonum::` when outside.
fn get_exonum_types_prefix(attrs: &[Attribute]) -> impl quote::ToTokens {
    let map_attrs = get_exonum_name_value_attributes(attrs);
    let crate_path = map_attrs.into_iter().find_map(|nv| {
        if nv.path.is_ident(CRATE_PATH_ATTRIBUTE) {
            Some(nv.path)
        } else {
            None
        }
    });
=======
/// Derives an Exonum service interface for the specified trait.
///
/// See the documentation of the Exonum crate for more information.
///
/// # Attributes:
///
/// ## Optional
///
/// * `#[exonum_interface(crate = "path")]`
///
/// Prefix of the `exonum` crate has two main values - "crate" or "exonum". The default value is "exonum".
#[proc_macro_attribute]
pub fn exonum_interface(attr: TokenStream, item: TokenStream) -> TokenStream {
    exonum_interface::impl_exonum_interface(attr, item)
}
>>>>>>> a6e0bf66

/// Implements `From<MyError> for ExecutionError` conversion for the given enum.
///
/// Enumeration should have an explicit discriminant for each error kind.
/// Derives `Display` and `Fail` traits using documentation comments for each error kind.
///
/// # Attributes:
///
/// ## Optional
///
/// * `#[execution_error(crate = "path")]`
///
/// Prefix of the `exonum` crate has two main values - "crate" or "exonum". The default value is "exonum".
///
/// * `#[execution_error(kind = "runtime")]`
///
/// Error kind has the following values - `service`, `runtime`. The default value is `service`.
#[proc_macro_derive(IntoExecutionError, attributes(execution_error))]
pub fn into_execution_error(input: TokenStream) -> TokenStream {
    execution_error::impl_execution_error(input)
}

<<<<<<< HEAD
/// Extract attributes in the form of `#[exonum(name = "value")]`
fn get_exonum_attributes(attrs: &[Attribute]) -> Vec<Meta> {
    let exonum_meta = attrs.iter().find_map(|attr| {
        attr.parse_meta()
            .ok()
            .filter(|m| m.path().is_ident("exonum"))
    });

    match exonum_meta {
        Some(Meta::List(MetaList { nested: list, .. })) => list
            .into_iter()
            .filter_map(|n| match n {
                NestedMeta::Meta(meta) => Some(meta),
                _ => None,
            })
            .collect(),
        Some(_) => panic!("`exonum` attribute should contain list of name value pairs"),
        None => vec![],
    }
=======
pub(crate) fn find_meta_attrs(name: &str, args: &[Attribute]) -> Option<NestedMeta> {
    args.as_ref()
        .iter()
        .filter_map(|a| a.parse_meta().ok())
        .find(|m| m.path().is_ident(name))
        .map(NestedMeta::from)
>>>>>>> a6e0bf66
}

#[derive(Debug, FromMeta, PartialEq, Eq)]
#[darling(default)]
struct CratePath(syn::Path);

impl Default for CratePath {
    fn default() -> Self {
        Self(syn::parse_str("exonum").unwrap())
    }
}

<<<<<<< HEAD
fn find_exonum_word_attribute(attrs: &[Attribute], ident_name: &str) -> bool {
    get_exonum_attributes(attrs)
        .iter()
        .any(|meta| meta.path().is_ident(ident_name))
=======
impl ToTokens for CratePath {
    fn to_tokens(&self, tokens: &mut proc_macro2::TokenStream) {
        self.0.to_tokens(tokens)
    }
>>>>>>> a6e0bf66
}<|MERGE_RESOLUTION|>--- conflicted
+++ resolved
@@ -28,19 +28,8 @@
 
 use darling::FromMeta;
 use proc_macro::TokenStream;
-<<<<<<< HEAD
-use quote::quote;
-use syn::{Attribute, Meta, MetaList, MetaNameValue, NestedMeta};
-
-// Exonum derive attribute names, used as
-// `#[exonum( [ ATTRIBUTE_NAME = ATTRIBUTE_VALUE or ATTRIBUTE_NAME ],* )]`
-const CRATE_PATH_ATTRIBUTE: &str = "crate";
-const PB_CONVERT_ATTRIBUTE: &str = "pb";
-const SERDE_PB_CONVERT_ATTRIBUTE: &str = "serde_pb_convert";
-=======
 use quote::ToTokens;
 use syn::{Attribute, NestedMeta};
->>>>>>> a6e0bf66
 
 /// Derive `BinaryValue` trait.
 /// Target type must implement `ProtobufConvert` trait.
@@ -149,19 +138,6 @@
     service_factory::impl_service_factory(input)
 }
 
-<<<<<<< HEAD
-/// Exonum types should be imported with `crate::` prefix if inside crate
-/// or with `exonum::` when outside.
-fn get_exonum_types_prefix(attrs: &[Attribute]) -> impl quote::ToTokens {
-    let map_attrs = get_exonum_name_value_attributes(attrs);
-    let crate_path = map_attrs.into_iter().find_map(|nv| {
-        if nv.path.is_ident(CRATE_PATH_ATTRIBUTE) {
-            Some(nv.path)
-        } else {
-            None
-        }
-    });
-=======
 /// Derives an Exonum service interface for the specified trait.
 ///
 /// See the documentation of the Exonum crate for more information.
@@ -177,7 +153,6 @@
 pub fn exonum_interface(attr: TokenStream, item: TokenStream) -> TokenStream {
     exonum_interface::impl_exonum_interface(attr, item)
 }
->>>>>>> a6e0bf66
 
 /// Implements `From<MyError> for ExecutionError` conversion for the given enum.
 ///
@@ -200,34 +175,12 @@
     execution_error::impl_execution_error(input)
 }
 
-<<<<<<< HEAD
-/// Extract attributes in the form of `#[exonum(name = "value")]`
-fn get_exonum_attributes(attrs: &[Attribute]) -> Vec<Meta> {
-    let exonum_meta = attrs.iter().find_map(|attr| {
-        attr.parse_meta()
-            .ok()
-            .filter(|m| m.path().is_ident("exonum"))
-    });
-
-    match exonum_meta {
-        Some(Meta::List(MetaList { nested: list, .. })) => list
-            .into_iter()
-            .filter_map(|n| match n {
-                NestedMeta::Meta(meta) => Some(meta),
-                _ => None,
-            })
-            .collect(),
-        Some(_) => panic!("`exonum` attribute should contain list of name value pairs"),
-        None => vec![],
-    }
-=======
 pub(crate) fn find_meta_attrs(name: &str, args: &[Attribute]) -> Option<NestedMeta> {
     args.as_ref()
         .iter()
         .filter_map(|a| a.parse_meta().ok())
         .find(|m| m.path().is_ident(name))
         .map(NestedMeta::from)
->>>>>>> a6e0bf66
 }
 
 #[derive(Debug, FromMeta, PartialEq, Eq)]
@@ -240,15 +193,8 @@
     }
 }
 
-<<<<<<< HEAD
-fn find_exonum_word_attribute(attrs: &[Attribute], ident_name: &str) -> bool {
-    get_exonum_attributes(attrs)
-        .iter()
-        .any(|meta| meta.path().is_ident(ident_name))
-=======
 impl ToTokens for CratePath {
     fn to_tokens(&self, tokens: &mut proc_macro2::TokenStream) {
         self.0.to_tokens(tokens)
     }
->>>>>>> a6e0bf66
 }