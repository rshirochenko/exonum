// Copyright 2019 The Exonum Team
//
// Licensed under the Apache License, Version 2.0 (the "License");
// you may not use this file except in compliance with the License.
// You may obtain a copy of the License at
//
//   http://www.apache.org/licenses/LICENSE-2.0
//
// Unless required by applicable law or agreed to in writing, software
// distributed under the License is distributed on an "AS IS" BASIS,
// WITHOUT WARRANTIES OR CONDITIONS OF ANY KIND, either express or implied.
// See the License for the specific language governing permissions and
// limitations under the License.

//! A special service which generates transactions on `after_commit` events.
use super::proto;
use exonum::{
    blockchain::{
        ExecutionResult, Service, ServiceContext, Transaction, TransactionContext, TransactionSet,
    },
    crypto::Hash,
    helpers::Height,
<<<<<<< HEAD
    messages::AnyTx,
};
use exonum_merkledb::Snapshot;

use std::sync::{
    atomic::{AtomicUsize, Ordering},
    Arc,
=======
    messages::RawTransaction,
};
use exonum_merkledb::Snapshot;

use std::{
    borrow::Cow,
    sync::{
        atomic::{AtomicUsize, Ordering},
        Arc,
    },
>>>>>>> f6deb4c7
};

pub const SERVICE_ID: u16 = 512;

#[derive(Serialize, Deserialize, Clone, Debug, ProtobufConvert, PartialEq)]
#[exonum(pb = "proto::TxAfterCommit")]
pub struct TxAfterCommit {
    pub height: Height,
}

impl TxAfterCommit {
    pub fn new(height: Height) -> Self {
        Self { height }
    }
}

#[derive(Serialize, Deserialize, Clone, Debug, TransactionSet)]
pub enum HandleCommitTransactions {
    TxAfterCommit(TxAfterCommit),
}

impl Transaction for TxAfterCommit {
    fn execute(&self, _context: TransactionContext) -> ExecutionResult {
        Ok(())
    }
}

#[derive(Clone, Default)]
pub struct AfterCommitService {
    counter: Arc<AtomicUsize>,
}

impl AfterCommitService {
    pub fn new() -> Self {
        Self::default()
    }

    pub fn counter(&self) -> usize {
        self.counter.load(Ordering::SeqCst)
    }
}

impl Service for AfterCommitService {
    fn service_id(&self) -> u16 {
        SERVICE_ID
    }

    fn service_name(&self) -> &str {
        "after_commit"
    }

    fn state_hash(&self, _: &dyn Snapshot) -> Vec<Hash> {
        Vec::new()
    }

<<<<<<< HEAD
    fn tx_from_raw(&self, raw: AnyTx) -> Result<Box<dyn Transaction>, failure::Error> {
=======
    fn tx_from_raw(&self, raw: RawTransaction) -> Result<Box<dyn Transaction>, failure::Error> {
>>>>>>> f6deb4c7
        let tx = HandleCommitTransactions::tx_from_raw(raw)?;
        Ok(tx.into())
    }

    fn after_commit(&self, context: &ServiceContext) {
        self.counter.fetch_add(1, Ordering::SeqCst);
        let tx = TxAfterCommit::new(context.height());
        context.broadcast_transaction(tx);
    }
}<|MERGE_RESOLUTION|>--- conflicted
+++ resolved
@@ -20,15 +20,6 @@
     },
     crypto::Hash,
     helpers::Height,
-<<<<<<< HEAD
-    messages::AnyTx,
-};
-use exonum_merkledb::Snapshot;
-
-use std::sync::{
-    atomic::{AtomicUsize, Ordering},
-    Arc,
-=======
     messages::RawTransaction,
 };
 use exonum_merkledb::Snapshot;
@@ -39,7 +30,6 @@
         atomic::{AtomicUsize, Ordering},
         Arc,
     },
->>>>>>> f6deb4c7
 };
 
 pub const SERVICE_ID: u16 = 512;
@@ -95,11 +85,7 @@
         Vec::new()
     }
 
-<<<<<<< HEAD
     fn tx_from_raw(&self, raw: AnyTx) -> Result<Box<dyn Transaction>, failure::Error> {
-=======
-    fn tx_from_raw(&self, raw: RawTransaction) -> Result<Box<dyn Transaction>, failure::Error> {
->>>>>>> f6deb4c7
         let tx = HandleCommitTransactions::tx_from_raw(raw)?;
         Ok(tx.into())
     }
