language: rust

addons:
  apt:
    packages:
    - gcc
    - g++
    - libleveldb-dev
    - libssl-dev
    - libcurl4-openssl-dev
    - libelf-dev
    - libdw-dev
    - binutils-dev
    - libiberty-dev

rust:
  - stable
matrix:
  include:
    - rust: nightly-2017-07-05
      env: FEATURE=clippy-core
    - rust: nightly-2017-07-05
      env: FEATURE=clippy-sandbox

cache:
  directories:
  - $HOME/.cargo
  - $HOME/.local
  - $TRAVIS_BUILD_DIR/target

<<<<<<< HEAD
cache:
  directories:
  - $HOME/.cargo
  - $HOME/.local
  - $TRAVIS_BUILD_DIR/target
sudo: required
group: deprecated-2017Q2
=======
>>>>>>> 3ba3617e
dist: trusty
sudo: required

env:
  global:
<<<<<<< HEAD
    - NIGHTLY_RUST=nightly-2017-07-05
    - CLIPPY_VERS=0.0.142
    - RUSTFMT_VERS=0.9.0
    - RUSTFLAGS="-C link-dead-code"
    - CODECOV_TOKEN=90006bf6-e4b7-4825-b880-8d19c4e21c21
    - ROCKSDB_LIB_DIR=$HOME/.local/lib
    - SNAPPY_LIB_DIR=/usr/lib/x86_64-linux-gnu
=======
  - NIGHTLY_RUST=nightly-2017-07-05
  - CLIPPY_VERS=0.0.142
  - RUSTFMT_VERS=0.9.0
  - SODIUM_VERS=1.0.13
  - CARGO_INCREMENTAL=1
  - RUSTFLAGS="-C link-dead-code"
  - CODECOV_TOKEN=90006bf6-e4b7-4825-b880-8d19c4e21c21
  matrix:
  - FEATURE=fmt
  - FEATURE=test-core
  - FEATURE=test-sandbox
  - FEATURE=test-doc
>>>>>>> 3ba3617e


install:
<<<<<<< HEAD
- sudo apt-get -qq --yes install gcc g++ make libsodium-dev libleveldb-dev libsnappy-dev libssl-dev
- |
  if [ ! -f "$HOME/.local/lib/librocksdb.so" ]; then
    wget -O rocksdb-5.6.1.tar.gz https://github.com/facebook/rocksdb/archive/v5.6.1.tar.gz
    tar xvf rocksdb-5.6.1.tar.gz
    cd rocksdb-5.6.1
    INSTALL_PATH=$HOME/.local make install-shared
=======
- |
  if [ ! -f "$HOME/.local/lib/libsodium.a" ]; then
    wget "https://github.com/jedisct1/libsodium/releases/download/$SODIUM_VERS/libsodium-$SODIUM_VERS.tar.gz" -t 5 -O "libsodium.tar.gz"
    tar xvf libsodium.tar.gz
    cd libsodium-$SODIUM_VERS
    ./configure --prefix=$HOME/.local
    make
    make install
>>>>>>> 3ba3617e
    cd ..
  fi
- export LD_LIBRARY_PATH=$LD_LIBRARY_PATH:$HOME/.local/lib
- export PKG_CONFIG_PATH=$PKG_CONFIG_PATH:$HOME/.local/lib/pkgconfig
<<<<<<< HEAD
=======
- |
  if [[ "$FEATURE" == "fmt" ]]; then
    cargo-audit -V || cargo install cargo-audit --force
    rustfmt -V | grep $RUSTFMT_VERS || cargo install rustfmt --vers $RUSTFMT_VERS --force
    cargo update
    fi
- |
  case "$FEATURE" in
  clippy* )
    cargo clippy --version | grep $CLIPPY_VERS || cargo install clippy --force --vers $CLIPPY_VERS
  ;;
  esac
- cargo install --list
script: |
  case "$FEATURE" in
>>>>>>> 3ba3617e

  "fmt" )
      cargo audit
      cargo fmt -p exonum -- --write-mode=diff
      cargo fmt -p sandbox -- --write-mode=diff
  ;;

  "clippy-core" )
      cd exonum && cargo clippy -- -D warnings
  ;;
  "clippy-sandbox" )
      cd sandbox && cargo clippy -- -D warnings
  ;;
  "test-core" )
      RUST_LOG=off cargo test -p exonum --tests --lib
  ;;
  "test-sandbox" )
      RUST_LOG=off cargo test -p sandbox
  ;;
  "test-doc" )
      cargo test -p exonum --doc -- --test-threads=2
  ;;

  esac

after_success: |
  [ $TRAVIS_BRANCH = master ] &&
  [ $TRAVIS_PULL_REQUEST = false ] &&
  wget https://github.com/SimonKagstrom/kcov/archive/master.tar.gz &&
  tar xzf master.tar.gz &&
  cd kcov-master &&
  mkdir build &&
  cd build &&
  cmake .. &&
  make &&
  make install &&
  cd ../.. &&
  rm -rf kcov-master &&
  for file in target/debug/exonum-*[^\.d]; do mkdir -p "target/cov/$(basename $file)"; kcov --exclude-pattern=/.cargo,/usr/lib --verify "target/cov/$(basename $file)" "$file"; done &&
  bash <(curl -s https://codecov.io/bash) &&
  echo "Uploaded code coverage"

notifications:
  slack:
    secure: ufnH5/ilJ/GkfzU28GguFgQzL1Jb7gGGVaBytCi1VW9cvME7wHC/Pf3ZDM9cVv7t8Cq6K423J8pSkT8vErB7GzHLGRJK8EsBkuGxiAJiHJIVNf/a20gjyqtS2wSyoVDDFz1LRtCNvQanSy2psSWyJcWtnAllluwRNHKXZWYFOpU6uqt2XIi1s3vuMyVw177alNyQkUJ6mhnt9ZDGoMXfcwXIvZ1bt3GPwAbuvAiHsShIrtVGJYTbIBDBsFsGgc1313xdz670xa1JrvZpIl0ZF91Z/0rxtQZjYos859ARnP+v5TfMpsOZbhVHtLI81/o/dOu/Dnrv2xo4VgLaHCTPfhO7LE7kGZ1OyEFqzsadL+k97JQnfkyyFRA84FrVNvgn5NStJtNRJu593v0zuI1OpmY5Xcu/XG2X3dpYZJGciKywoI8gFCc18taIqWY8P3uL/KdxX3VLikMkmYX+cXxHwhH/RvNLbfxD+hTepz+sGWBnLg/dFNpy3WdzJrSNKE9OAH3Gy53z32fT7XiGF8+juN3RB7MmoLA+sOKnGnjal+o44Ga7KDxHe9lOjRVWAQFH6lIEVNwpdEp+2zqu2QAyCIbYcyEdxo8oKXMwAOPFeIqFGshAYGSQAYbT9V75J2Hfcpqb+EXhiBluCSjoaacg4Yhsc/tFhqI7B5+tq7Z5KVU=
  webhooks:
    urls:
    - https://webhooks.gitter.im/e/9599da7e3a500810190d<|MERGE_RESOLUTION|>--- conflicted
+++ resolved
@@ -28,55 +28,29 @@
   - $HOME/.local
   - $TRAVIS_BUILD_DIR/target
 
-<<<<<<< HEAD
-cache:
-  directories:
-  - $HOME/.cargo
-  - $HOME/.local
-  - $TRAVIS_BUILD_DIR/target
-sudo: required
-group: deprecated-2017Q2
-=======
->>>>>>> 3ba3617e
 dist: trusty
 sudo: required
 
 env:
   global:
-<<<<<<< HEAD
-    - NIGHTLY_RUST=nightly-2017-07-05
-    - CLIPPY_VERS=0.0.142
-    - RUSTFMT_VERS=0.9.0
-    - RUSTFLAGS="-C link-dead-code"
-    - CODECOV_TOKEN=90006bf6-e4b7-4825-b880-8d19c4e21c21
-    - ROCKSDB_LIB_DIR=$HOME/.local/lib
-    - SNAPPY_LIB_DIR=/usr/lib/x86_64-linux-gnu
-=======
   - NIGHTLY_RUST=nightly-2017-07-05
   - CLIPPY_VERS=0.0.142
   - RUSTFMT_VERS=0.9.0
   - SODIUM_VERS=1.0.13
+  - ROCKSDB_VERS=5.6.1
   - CARGO_INCREMENTAL=1
   - RUSTFLAGS="-C link-dead-code"
   - CODECOV_TOKEN=90006bf6-e4b7-4825-b880-8d19c4e21c21
+  - ROCKSDB_LIB_DIR=$HOME/.local/lib
+  - SNAPPY_LIB_DIR=/usr/lib/x86_64-linux-gnu
   matrix:
   - FEATURE=fmt
   - FEATURE=test-core
   - FEATURE=test-sandbox
   - FEATURE=test-doc
->>>>>>> 3ba3617e
 
 
 install:
-<<<<<<< HEAD
-- sudo apt-get -qq --yes install gcc g++ make libsodium-dev libleveldb-dev libsnappy-dev libssl-dev
-- |
-  if [ ! -f "$HOME/.local/lib/librocksdb.so" ]; then
-    wget -O rocksdb-5.6.1.tar.gz https://github.com/facebook/rocksdb/archive/v5.6.1.tar.gz
-    tar xvf rocksdb-5.6.1.tar.gz
-    cd rocksdb-5.6.1
-    INSTALL_PATH=$HOME/.local make install-shared
-=======
 - |
   if [ ! -f "$HOME/.local/lib/libsodium.a" ]; then
     wget "https://github.com/jedisct1/libsodium/releases/download/$SODIUM_VERS/libsodium-$SODIUM_VERS.tar.gz" -t 5 -O "libsodium.tar.gz"
@@ -85,13 +59,18 @@
     ./configure --prefix=$HOME/.local
     make
     make install
->>>>>>> 3ba3617e
+    cd ..
+  fi
+- |
+  if [ ! -f "$HOME/.local/lib/librocksdb.so" ]; then
+    wget -O rocksdb-$ROCKSDB_VERS.tar.gz https://github.com/facebook/rocksdb/archive/v$ROCKSDB_VERS.tar.gz
+    tar xvf rocksdb-$ROCKSDB_VERS.tar.gz
+    cd rocksdb-$ROCKSDB_VERS
+    INSTALL_PATH=$HOME/.local make install-shared
     cd ..
   fi
 - export LD_LIBRARY_PATH=$LD_LIBRARY_PATH:$HOME/.local/lib
 - export PKG_CONFIG_PATH=$PKG_CONFIG_PATH:$HOME/.local/lib/pkgconfig
-<<<<<<< HEAD
-=======
 - |
   if [[ "$FEATURE" == "fmt" ]]; then
     cargo-audit -V || cargo install cargo-audit --force
@@ -107,7 +86,6 @@
 - cargo install --list
 script: |
   case "$FEATURE" in
->>>>>>> 3ba3617e
 
   "fmt" )
       cargo audit
